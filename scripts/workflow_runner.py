from typing import TYPE_CHECKING, Any, Generator, Literal

if TYPE_CHECKING:
    from mypy_boto3_s3 import S3Client
else:
    S3Client = object


import logging
import os
import signal
import sys
import threading
import time
import traceback
import uuid
from collections import defaultdict
from contextlib import suppress
from datetime import UTC, datetime
from enum import Enum

import boto3
from botocore.exceptions import ClientError
from FaaSr_py.helpers.graph_functions import build_adjacency_graph
from FaaSr_py.helpers.s3_helper_functions import get_invocation_folder

from scripts.function_logger import FunctionLogger, InvocationStatus
from scripts.invoke_workflow import WorkflowMigrationAdapter
from scripts.utils import extract_function_name, get_s3_path

REQUIRED_ENV_VARS = [
    "MY_S3_BUCKET_ACCESSKEY",
    "MY_S3_BUCKET_SECRETKEY",
    "GITHUB_TOKEN",
    "GITHUB_REPOSITORY",
]


class InitializationError(Exception):
    """Exception raised for WorkflowRunner initialization errors"""

    def __init__(self, message: str):
        self.message = message
        super().__init__(self.message)

    def __str__(self):
        return f"Error initializing workflow runner: {self.message}"


class StopMonitoring(Exception):
    """Exception raised to stop WorkflowRunner monitoring"""


class FunctionStatus(Enum):
    """Function execution status"""

    PENDING = "pending"
    INVOKED = "invoked"
    NOT_INVOKED = "not_invoked"
    RUNNING = "running"
    COMPLETED = "completed"
    FAILED = "failed"
    SKIPPED = "skipped"
    TIMEOUT = "timeout"


def pending(status: FunctionStatus) -> bool:
    return status == FunctionStatus.PENDING


def invoked(status: FunctionStatus) -> bool:
    return status == FunctionStatus.INVOKED


def not_invoked(status: FunctionStatus) -> bool:
    return status == FunctionStatus.NOT_INVOKED


def running(status: FunctionStatus) -> bool:
    return status == FunctionStatus.RUNNING


def completed(status: FunctionStatus) -> bool:
    return status == FunctionStatus.COMPLETED


def failed(status: FunctionStatus) -> bool:
    return status == FunctionStatus.FAILED


def skipped(status: FunctionStatus) -> bool:
    return status == FunctionStatus.SKIPPED


def timed_out(status: FunctionStatus) -> bool:
    return status == FunctionStatus.TIMEOUT


def has_run(status: FunctionStatus) -> bool:
    return not (pending(status) or invoked(status) or not_invoked(status))


def has_completed(status: FunctionStatus) -> bool:
    return completed(status) or not_invoked(status)


def has_final_state(status: FunctionStatus) -> bool:
    return (
        completed(status)
        or not_invoked(status)
        or failed(status)
        or timed_out(status)
        or skipped(status)
    )


class WorkflowRunner(WorkflowMigrationAdapter):
    logger_name = "WorkflowRunner"

    def __init__(
        self,
        *,
        workflow_file_path: str,
        timeout: int,
        check_interval: int,
        stream_logs: bool = False,
    ):
        super().__init__(workflow_file_path)

        self._validate_environment()

        # Setup logging
        self.timestamp = datetime.now(UTC).strftime("%Y-%m-%d_%H-%M-%S")
        self.logger = self._setup_logger()

        # Initialize S3 client for monitoring
        self.s3_client, self.bucket_name = self._init_s3_client()

        # Initialize function loggers
        self.function_logs: dict[str, FunctionLogger] = {}
        self.stream_logs = stream_logs

        # Monitoring parameters
        self.timeout = timeout
        self.check_interval = check_interval
        self.last_change_time: float = time.time()
        self.seconds_since_last_change: float = 0.0

        # Thread management
        self._status_lock = threading.Lock()
        self._monitoring_thread = None
        self._monitoring_complete = False
        self._shutdown_requested = False
        self._cleanup_timeout = 30  # seconds to wait for graceful shutdown

        # Build adjacency graph for monitoring
        self.adj_graph, self.ranks = build_adjacency_graph(self.workflow_data)
        self.reverse_adj_graph = self._build_reverse_adjacency_graph()

        # Initialize function statuses
        self.workflow_name = self.workflow_data.get("WorkflowName")
        self.workflow_invoke = self.workflow_data.get("FunctionInvoke")
        self.function_names = self.workflow_data["ActionList"].keys()
        self._function_statuses = self._build_function_statuses()

        # Setup signal handlers for graceful shutdown
        self._setup_signal_handlers()

    ##########################
    # Initialization helpers #
    ##########################
    def _validate_environment(self) -> None:
        """
        Validate required environment variables.

        Raises:
            InitializationError: If any required environment variables are missing.
        """
        missing_env_vars = [var for var in REQUIRED_ENV_VARS if not os.getenv(var)]
        if missing_env_vars:
            raise InitializationError(
                f"Missing required environment variables: {', '.join(missing_env_vars)}"
            )

    def _setup_logger(self) -> logging.Logger:
        """
        Initialize the WorkflowRunner logger.

        Returns:
            logging.Logger: The logger for the WorkflowRunner.
        """
        logger = logging.getLogger(self.logger_name)
        handler = logging.StreamHandler()
        formatter = logging.Formatter("[%(levelname)s] [%(filename)s] %(message)s")
        handler.setFormatter(formatter)
        logger.addHandler(handler)
        logger.setLevel(logging.INFO)
        return logger

    def _init_s3_client(self) -> tuple[S3Client, str]:
        """
        Initialize an S3 client using the default data store configuration.

        Returns:
            tuple[S3Client, str]: The S3 client and bucket name.

        Raises:
            InitializationError: If the S3 client initialization fails.
        """
        self.logger.info("Initializing S3 client for monitoring")

        try:
            default_datastore = self.workflow_data.get(
                "DefaultDataStore",
                "My_S3_Bucket",
            )
            datastore_config = self.workflow_data["DataStores"][default_datastore]

            if datastore_config.get("Endpoint"):
                s3_client = boto3.client(
                    "s3",
                    aws_access_key_id=os.getenv("MY_S3_BUCKET_ACCESSKEY"),
                    aws_secret_access_key=os.getenv("MY_S3_BUCKET_SECRETKEY"),
                    region_name=datastore_config["Region"],
                    endpoint_url=datastore_config["Endpoint"],
                )
            else:
                s3_client = boto3.client(
                    "s3",
                    aws_access_key_id=os.getenv("MY_S3_BUCKET_ACCESSKEY"),
                    aws_secret_access_key=os.getenv("MY_S3_BUCKET_SECRETKEY"),
                    region_name=datastore_config["Region"],
                )

            bucket_name = datastore_config["Bucket"]
            self.logger.info(f"Initialized S3 client for bucket: {bucket_name}")

            return s3_client, bucket_name

        except Exception as e:
            self.logger.error(f"Failed to initialize S3 client: {e}")
            raise InitializationError(f"Failed to initialize S3 client: {e}")

    def _build_reverse_adjacency_graph(self) -> dict[str, set[str]]:
        """
        Initialize the reverse adjacency graph:

        ```py
        {
            "invoker": [
                "invoked_function",
                "invoked_function",
                ...
            ]
        }
        ```

        Returns:
            dict[str, set[str]]: The reverse adjacency graph.
        """
        reverse_adj_graph = defaultdict(set)
        for invoker, invoked_functions in self.adj_graph.items():
            for invoked in invoked_functions:
                reverse_adj_graph[invoked].add(invoker)
        return reverse_adj_graph

    def _build_function_statuses(self) -> dict[str, FunctionStatus]:
        """
        Initialize the function statuses:

        ```py
        {
            "function_name": "status",
            "ranked_function(1)": "status",
            "ranked_function(2)": "status",
            ...
        }
        ```

        - The `WorkflowInvoke` function is initially set to `INVOKED`.
        - All other functions are initially set to `PENDING`.
        - Ranked functions include the rank in the function name.

        Returns:
            dict[str, FunctionStatus]: The function statuses.
        """
        statuses = {}
        for function_name in self.function_names:
            if function_name == self.workflow_invoke and self.ranks[function_name] <= 1:
                statuses[function_name] = FunctionStatus.INVOKED
            elif function_name == self.workflow_invoke:
                for rank in self._iter_ranks(function_name):
                    statuses[rank] = FunctionStatus.INVOKED
            elif self.ranks[function_name] <= 1:
                statuses[function_name] = FunctionStatus.PENDING
            else:
                for rank in self._iter_ranks(function_name):
                    statuses[rank] = FunctionStatus.PENDING
        return statuses

    def _setup_signal_handlers(self) -> None:
        """
        Setup signal handlers for graceful shutdown on interruption.

        - Control-C and SIGTERM will initiate a graceful shutdown.
        - A second signal will force shutdown.
        """

        def signal_handler(signum, frame):
            signal.signal(signal.SIGINT, lambda signum, frame: sys.exit(signum))
            signal.signal(signal.SIGTERM, lambda signum, frame: sys.exit(signum))
            self.logger.info(
                f"Received signal {signum}, initiating graceful shutdown..."
            )
            self.shutdown()
            sys.exit(0)

        # Register signal handlers for common interruption signals
        signal.signal(signal.SIGINT, signal_handler)  # Ctrl+C
        signal.signal(signal.SIGTERM, signal_handler)  # Termination request

    #########################
    # Thread-safe interface #
    #########################
    def get_function_statuses(self) -> dict[str, FunctionStatus]:
        """
        Get a copy of function statuses (thread-safe).

        Returns:
            dict[str, FunctionStatus]: A copy of the function statuses.
        """
        with self._status_lock:
            return self._function_statuses.copy()

    @property
    def monitoring_complete(self) -> bool:
        """
        Check if monitoring is complete (thread-safe).

        Returns:
            bool: True if monitoring is complete, False otherwise.
        """
        with self._status_lock:
            return self._monitoring_complete

    @property
    def shutdown_requested(self) -> bool:
        """
        Check if a shutdown request has been made (thread-safe).

        Returns:
            bool: True if a shutdown request has been made, False otherwise.
        """
        with self._status_lock:
            return self._shutdown_requested

    def _set_monitoring_complete(self) -> None:
        """Set the monitoring complete status to True (thread-safe)."""
        with self._status_lock:
            self._monitoring_complete = True

    def _set_shutdown_requested(self) -> None:
        """Set the shutdown requested status to True (thread-safe)."""
        with self._status_lock:
            self._shutdown_requested = True

    def _set_status(self, function_name: str, status: FunctionStatus) -> None:
        """
        Set the status of a function (thread-safe).

        Args:
            function_name: The name of the function to set the status of.
            status: The status to set the function to.
        """
        with self._status_lock:
            self._function_statuses[function_name] = status

    #######################
    # Workflow monitoring #
    #######################
    def _start_monitoring(self) -> None:
        """
        Start workflow monitoring. This:

        - Resets the monitoring timer.
        - Calls `_monitor_workflow_execution` in a loop until:
            - The monitoring timer times out.
            - A shutdown request is set.
            - `StopMonitoring` is raised.
        - Calls `_finish_monitoring` when the monitoring is complete.
        """
        self.logger.info(
            f"Monitoring workflow execution for functions: {', '.join(self.get_function_statuses().keys())}"
        )

        self._reset_timer()

        while not self._did_timeout() and not self.shutdown_requested:
            try:
                self._monitor_workflow_execution()
            except StopMonitoring:
                break

            self._increment_timer()
            time.sleep(self.check_interval)

        self._finish_monitoring()

    def _monitor_workflow_execution(self):
        """
        Monitor the workflow execution. This:

        - Checks the completion status for each function.
        - Starts a function logger if the function has run and no logger exists.
        - Handles changes in each function status.
        - Cascades a failure to all pending functions when any function fails.

        Raises:
            StopMonitoring: If all functions have successfully completed or a failure has been detected.
        """
        failed = False

        # Check completion status for each function
        for function_name, status in self.get_function_statuses().items():
            if has_run(status) and function_name not in self.function_logs:
                self._start_function_logger(function_name)

            if pending(status):
                self._handle_pending(function_name)
            elif invoked(status) and self._check_function_running(function_name):
                self._handle_invoked(function_name)
            elif running(status) and self._check_function_failed(function_name):
                self._handle_failed(function_name)
                failed = True
            elif running(status) and self._check_function_completed(function_name):
                self._handle_completed(function_name)

        if all(
            has_completed(status) for status in self.get_function_statuses().values()
        ):
            self.logger.info("All functions completed")
            raise StopMonitoring("All functions completed")

        # Cascade failed status to all pending functions
        if failed:
            self._cascade_failure()
            raise StopMonitoring("Failure detected")

    def _finish_monitoring(self) -> None:
        """
        Finish monitoring. This:

        - Checks for any functions that have not completed and:
           - Sets the function status to `SKIPPED` if a shutdown was requested.
           - Otherwise, sets the function status to `TIMEOUT`.
        - Marks the monitoring as complete.
        """
        # Check for timeouts or shutdown
        for function_name, status in self.get_function_statuses().items():
            if not has_final_state(status) and self.shutdown_requested:
                self._set_status(function_name, FunctionStatus.SKIPPED)
                self.logger.info(f"Function {function_name} skipped due to shutdown")
            elif not has_final_state(status):
                self._set_status(function_name, FunctionStatus.TIMEOUT)
                self.logger.warning(f"Function {function_name} timed out")

        # Mark monitoring as complete
        self._set_monitoring_complete()

        self.logger.info("Monitoring complete")

    ######################
    # Monitoring helpers #
    ######################
    def _reset_timer(self) -> None:
        """Reset the monitoring timer."""
        self.last_change_time = time.time()
        self.seconds_since_last_change = 0.0

    def _increment_timer(self) -> None:
        """Increment the monitoring timer."""
        self.seconds_since_last_change = time.time() - self.last_change_time

    def _did_timeout(self) -> bool:
        """
        Check if the monitoring timer has timed out.

        Returns:
            bool: True if the monitoring timer has timed out, False otherwise.
        """
        return self.seconds_since_last_change >= self.timeout

    def _start_function_logger(self, function_name: str) -> None:
        """
        Start a function's logger and register it with the WorkflowRunner.

        Args:
            function_name: The name of the function to start the logger for.
        """
        function_logger = FunctionLogger(
            function_name=function_name,
            workflow_name=self.workflow_name,
            invocation_folder=get_invocation_folder(self.faasr_payload),
            bucket_name=self.bucket_name,
            s3_client=self.s3_client,
            stream_logs=self.stream_logs,
        )
        function_logger.start()
        self.function_logs[function_name] = function_logger
        self.logger.info(f"Started function logger for {function_name}")

    def _handle_pending(self, function_name: str) -> None:
        """
        Handle a pending function.

        This sets the function status to `INVOKED` if the function was invoked,
        and `NOT_INVOKED` if the function was not invoked.

        Args:
            function_name: The name of the function to handle.
        """
        invocation_status = self._check_invocation_status(function_name)
        if invocation_status == InvocationStatus.INVOKED:
            self._reset_timer()
            self._set_status(function_name, FunctionStatus.INVOKED)
            self.logger.info(f"Function {function_name} invoked")
        elif invocation_status == InvocationStatus.NOT_INVOKED:
            self._reset_timer()
            self._set_status(function_name, FunctionStatus.NOT_INVOKED)
            self.logger.info(f"Function {function_name} not invoked")

    def _handle_invoked(self, function_name: str) -> None:
        """
        Handle an invoked function.

        This sets the function status to `RUNNING`.

        Args:
            function_name: The name of the function to handle.
        """
        self._reset_timer()
        self._set_status(function_name, FunctionStatus.RUNNING)
        self.logger.info(f"Function {function_name} running")

    def _handle_completed(self, function_name: str) -> None:
        """
        Handle a completed function.

        This sets the function status to `COMPLETED`.

        Args:
            function_name: The name of the function to handle.
        """
        self._reset_timer()
        self._set_status(function_name, FunctionStatus.COMPLETED)
        self.logger.info(f"Function {function_name} completed")

    def _handle_failed(self, function_name: str) -> None:
        """
        Handle a failed function.

        This sets the function status to `FAILED`.

        Args:
            function_name: The name of the function to handle.
        """
        self._reset_timer()
        self._set_status(function_name, FunctionStatus.FAILED)
        self.logger.info(f"Function {function_name} failed")

    def _cascade_failure(self) -> None:
        """
        Cascade a failure to all not completed functions.

        This sets the function status to `SKIPPED`.

        Args:
            function_name: The name of the function to handle.
        """
        for function_name, status in self.get_function_statuses().items():
            if not has_completed(status):
                self._set_status(function_name, FunctionStatus.SKIPPED)
                self.logger.info(f"Skipping function {function_name} on failure")

    def _check_function_running(self, function_name: str) -> bool:
        """
        Check if a function is running. This returns True if a log file exists for the
        function on S3.

        Args:
            function_name: The name of the function to check.

        Returns:
            bool: True if the function is running, False otherwise.
        """
        try:
            invocation_folder = get_invocation_folder(self.faasr_payload)
            key = get_s3_path(f"{invocation_folder}/{function_name}.txt")
            return self._check_object_exists(key)

        except Exception as e:
            traceback.print_exc()
            self.logger.error(f"Error checking running status for {function_name}: {e}")
            return False

    def _check_function_failed(self, function_name: str) -> bool:
        """
        Check if a function has failed. This uses the `FunctionLogger` to check if the
        function has failed.

        Args:
            function_name: The name of the function to check.

        Returns:
            bool: True if the function has failed, False otherwise.
        """
        with suppress(KeyError):
            return self.function_logs[function_name].function_failed
        return False

    def _check_function_completed(self, function_name: str) -> bool:
        """
        Check if a function has completed. This uses the `FunctionLogger` to check if
        the function has completed.

        Args:
            function_name: The name of the function to check.

        Returns:
            bool: True if the function has completed, False otherwise.
        """
        with suppress(KeyError):
            return self.function_logs[function_name].logs_complete
        return False

    #####################
    # Thread management #
    #####################
    def shutdown(self, timeout: float = None) -> bool:
        """
        Attempt to gracefully shutdown the monitoring thread.

        Args:
            timeout: Maximum time to wait for graceful shutdown (default: self._cleanup_timeout)

        Returns:
            bool: True if shutdown was successful, False if timeout occurred
        """
        if not self._monitoring_thread or not self._monitoring_thread.is_alive():
            return True

        if self._monitoring_thread and self._monitoring_thread.is_alive():
            self.logger.info("Requesting graceful shutdown of monitoring thread...")

            # Signal shutdown request
            self._set_shutdown_requested()

            # Wait for thread to finish gracefully
            wait_timeout = timeout if timeout is not None else self._cleanup_timeout
            self._monitoring_thread.join(timeout=wait_timeout)

        if self._monitoring_thread.is_alive():
            self.logger.warning(
                f"Monitoring thread did not shutdown within {wait_timeout}s"
            )
            return False
        else:
            self.logger.info("Monitoring thread shutdown successfully")
            return True

    def force_shutdown(self) -> None:
        """Force shutdown of the monitoring thread."""
        if self._monitoring_thread and self._monitoring_thread.is_alive():
            self.logger.warning("Force shutting down monitoring and logs threads...")
            # Note: Python threads cannot be forcefully killed, but we can mark as shutdown
            self._set_shutdown_requested()
            self._set_monitoring_complete()

    def cleanup(self) -> None:
        """
        Comprehensive cleanup of all resources.
        This method should be called when the runner is no longer needed.
        """
        self.logger.info("Starting cleanup process...")

        # Try graceful shutdown first
        if not self.shutdown():
            self.logger.warning("Graceful shutdown failed, forcing shutdown...")
            self.force_shutdown()

        # Close S3 client if it exists
        if self.s3_client:
            try:
                # boto3 clients don't need explicit closing, but we can clear the reference
                self.s3_client = None
                self.logger.info("S3 client cleaned up")
            except Exception as e:
                self.logger.error(f"Error cleaning up S3 client: {e}")

        self.logger.info("Cleanup completed")

    #############
    # Overrides #
    #############
    def _create_faasr_payload_from_local_file(self) -> dict[str, Any]:
        workflow = super()._create_faasr_payload_from_local_file()

        # Set the InvocationID and InvocationTimestamp for monitoring
        workflow["InvocationID"] = str(uuid.uuid4())
        workflow["InvocationTimestamp"] = self.timestamp

        return workflow

    def trigger_workflow(self) -> None:
        super().trigger_workflow()

        self.logger.info(
            f"Workflow {self.workflow_name} triggered with InvocationID: {self.faasr_payload['InvocationID']}"
        )

        # Start monitoring in background thread
        self._monitoring_thread = threading.Thread(
            target=self._start_monitoring,
            daemon=True,
        )
        self._monitoring_thread.start()

    ###################
    # Private helpers #
    ###################
    def _iter_ranks(self, function_name: str) -> Generator[str, None, None]:
<<<<<<< HEAD
        """Iterate over the ranks of a function"""
=======
        """
        Iterate over the ranks of a function.

        Args:
            function_name: The name of the function to iterate over.

        Yields:
            str: The rank of the function (e.g. "function(1)", "function(2)", etc.)
        """
>>>>>>> e9d4a1eb
        for rank in range(1, self.ranks[function_name] + 1):
            yield f"{function_name}({rank})"

    def _check_object_exists(self, key: str) -> bool:
        """
        Check if an object exists in S3.

        Args:
            key: The key of the object to check.

        Returns:
            bool: True if the object exists, False otherwise.

        Raises:
            ClientError: If an unexpected error occurs.
        """
        try:
            self.s3_client.head_object(Bucket=self.bucket_name, Key=str(key))
        except ClientError as e:
            if e.response["Error"]["Code"] == "404":
                return False
            else:
                raise e
        return True

    def _check_invocation_status(self, function_name: str) -> InvocationStatus:
        """
        Check if a function was invoked. This uses the reverse adjacency graph to
        navigate each of a function's invokers.

        - If any invokers invoked the function, return `INVOKED`.
        - If any invokers are pending, return `PENDING`.
        - If all invokers did not invoke the function, return `NOT_INVOKED`.

        Args:
            function_name: The name of the function to check.

        Returns:
            InvocationStatus: The invocation status of the function.
        """
        for invoker in self.reverse_adj_graph[extract_function_name(function_name)]:
            if self.ranks[invoker] > 1:
                for rank in self._iter_ranks(invoker):
                    if status := self._get_invocation_status(rank, function_name):
                        return status
            else:
                if status := self._get_invocation_status(invoker, function_name):
                    return status

        return InvocationStatus.NOT_INVOKED

    def _get_invocation_status(
        self,
        invoker: str,
        function_name: str,
    ) -> Literal[InvocationStatus.PENDING, InvocationStatus.INVOKED] | None:
        """
        Get the invocation status of a function from a given invoker. This uses the
        `FunctionLogger` to check if the function was invoked.

        Args:
            invoker: The name of the invoker to check.
            function_name: The name of the function to check.

        Returns:
            InvocationStatus: `PENDING` or `INVOKED`.
            None: If the function was not invoked.
        """
        try:
            status = self.function_logs[invoker].get_invocation_status(function_name)
            if status == InvocationStatus.INVOKED:
                return InvocationStatus.INVOKED
            if status == InvocationStatus.PENDING:
                return InvocationStatus.PENDING
        except KeyError:
            return InvocationStatus.PENDING


def main():
    """Example of using the thread-safe WorkflowRunner"""
    import argparse

    parser = argparse.ArgumentParser()
    parser.add_argument("--workflow-file", type=str, required=True)
    parser.add_argument("--timeout", type=int, default=120)
    parser.add_argument("--check-interval", type=int, default=1)
    parser.add_argument("--stream-logs", type=bool, default=True)
    args = parser.parse_args()

    from dotenv import load_dotenv

    load_dotenv()

    # Initialize the workflow runner
    runner = WorkflowRunner(
        workflow_file_path=args.workflow_file,
        timeout=args.timeout,
        check_interval=args.check_interval,
        stream_logs=args.stream_logs,
    )

    # Start the workflow (returns immediately)
    print("🚀 Starting workflow...")
    runner.trigger_workflow()
    print("✅ Workflow started, monitoring in background")

    # Monitor status changes
    print("\n📊 Monitoring function statuses...")
    previous_statuses = {}

    while not runner.monitoring_complete:
        # Get current statuses (thread-safe)
        current_statuses = runner.get_function_statuses()

        # Check for changes
        for function_name, status in current_statuses.items():
            if (
                function_name not in previous_statuses
                or previous_statuses[function_name] != status
            ):
                match status:
                    case FunctionStatus.PENDING:
                        print(f"⏳ {function_name}: {status.value}")
                    case FunctionStatus.INVOKED:
                        print(f"🚀 {function_name}: {status.value}")
                    case FunctionStatus.NOT_INVOKED:
                        print(f"ℹ️ {function_name}: {status.value}")
                    case FunctionStatus.RUNNING:
                        print(f"🔄 {function_name}: {status.value}")
                    case FunctionStatus.COMPLETED:
                        print(f"✅ {function_name}: {status.value}")
                    case FunctionStatus.FAILED:
                        print(f"‼️ {function_name}: {status.value}")
                    case FunctionStatus.SKIPPED:
                        print(f"  {function_name}: {status.value}")
                    case FunctionStatus.TIMEOUT:
                        print(f"  {function_name}: {status.value}")

        previous_statuses = current_statuses.copy()

        # Wait before next check
        time.sleep(1)

    # Get final results
    final_statuses = runner.get_function_statuses()
    print("\n🏁 Final Results:")
    for function_name, status in final_statuses.items():
        print(f"  {function_name}: {status.value}")

    # Check overall success
    all_completed = all(
        status in {FunctionStatus.COMPLETED, FunctionStatus.NOT_INVOKED}
        for status in final_statuses.values()
    )

    if all_completed:
        print("\n✅ All functions completed successfully!")
    else:
        print("\n❌ Some functions failed or timed out")

    return 0 if all_completed else 1


if __name__ == "__main__":
    exit(main())<|MERGE_RESOLUTION|>--- conflicted
+++ resolved
@@ -729,9 +729,6 @@
     # Private helpers #
     ###################
     def _iter_ranks(self, function_name: str) -> Generator[str, None, None]:
-<<<<<<< HEAD
-        """Iterate over the ranks of a function"""
-=======
         """
         Iterate over the ranks of a function.
 
@@ -741,7 +738,6 @@
         Yields:
             str: The rank of the function (e.g. "function(1)", "function(2)", etc.)
         """
->>>>>>> e9d4a1eb
         for rank in range(1, self.ranks[function_name] + 1):
             yield f"{function_name}({rank})"
 
